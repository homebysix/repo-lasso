--- conflicted
+++ resolved
@@ -18,11 +18,7 @@
       #   args: [--branch, main]
       - id: trailing-whitespace
         args: [--markdown-linebreak-ext=md]
-<<<<<<< HEAD
-  - repo: https://github.com/ambv/black
-=======
   - repo: https://github.com/psf/black
->>>>>>> 1a627348
     rev: 25.1.0
     hooks:
       - id: black
@@ -35,11 +31,7 @@
     hooks:
       - id: flake8
   - repo: https://github.com/asottile/blacken-docs
-<<<<<<< HEAD
-    rev: 1.19.1
-=======
     rev: 1.20.0
->>>>>>> 1a627348
     hooks:
       - id: blacken-docs
         additional_dependencies: [black>=25.1.0]
